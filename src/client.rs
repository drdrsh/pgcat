--- conflicted
+++ resolved
@@ -377,11 +377,7 @@
                 generate_server_info_for_admin(),
             )
         } else {
-<<<<<<< HEAD
-            target_pool = match get_pool(database_name.clone(), user.clone()) {
-=======
-            let target_pool = match get_pool(database.clone(), user.clone()) {
->>>>>>> 1b648ca0
+            let target_pool = match get_pool(database_name.clone(), user.clone()) {
                 Some(pool) => pool,
                 None => {
                     error_response(
